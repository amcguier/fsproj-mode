# fsproj-mode

An Emacs major-mode for creating, viewing and editing F# project files.

![alt tag](https://raw.github.com/simontcousins/fsproj-mode/master/screen-shot.png)

### Columns

Column | Description
------ | -----------
S | The status of the file (see File Status).
No. | The position of the file within the project.
File Name | The name of the file.
Size | The size of the file in bytes.
Build Action | How the file is handled by the build.
Copy Action | How the file is copied by the build.


### File Status

Status | Description
------ | -----------
- | The file is on the disk and not in the project.
+ | The file is on the disk and in the project.
! | The file is not on the disk and in the project.

### Keys

Key | Action
--- | ------
<<<<<<< HEAD
RET | Open the current file in this window.
e | Open the current file in this window.
f | Open the current file in this window.
g | Refresh the project buffer.
m | Move the position of the current file within the project.
o | Open the current file in another window.
q | Quit the project buffer.
=======
RET | Open the file at cursor in this window.
d | Delete the file at cursor
e | Open the file at cursor in this window.
f | Open the file at cursor in this window.
g | Refresh the project buffer.
m | Move the position of the file at cursor within the project.
n | Add a new file to the project.
o | Open the file at cursor in another window.
q | Quit the project buffer.
+ | Add the file at cursor to the project.
- | Remove the file at cursor from the project.
>>>>>>> 2c8e1704
? | Open Help in another window.<|MERGE_RESOLUTION|>--- conflicted
+++ resolved
@@ -28,15 +28,6 @@
 
 Key | Action
 --- | ------
-<<<<<<< HEAD
-RET | Open the current file in this window.
-e | Open the current file in this window.
-f | Open the current file in this window.
-g | Refresh the project buffer.
-m | Move the position of the current file within the project.
-o | Open the current file in another window.
-q | Quit the project buffer.
-=======
 RET | Open the file at cursor in this window.
 d | Delete the file at cursor
 e | Open the file at cursor in this window.
@@ -48,5 +39,4 @@
 q | Quit the project buffer.
 + | Add the file at cursor to the project.
 - | Remove the file at cursor from the project.
->>>>>>> 2c8e1704
 ? | Open Help in another window.